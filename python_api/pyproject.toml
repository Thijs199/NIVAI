--- conflicted
+++ resolved
@@ -12,12 +12,9 @@
 fastapi = "^0.104.1"
 uvicorn = {extras = ["standard"], version = "^0.23.2"}
 pyarrow = "^14.0.1" # Added for Parquet support
-<<<<<<< HEAD
 azure-storage-blob = "^12.19.0"
-=======
 pandas = "^2.1.0"
 numpy = "^1.26.0"
->>>>>>> 9d7dd004
 
 [tool.poetry.group.dev.dependencies]
 pytest = "^7.4.3"
